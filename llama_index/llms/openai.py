from typing import Any, Awaitable, Callable, Dict, Optional, Sequence

from llama_index.callbacks import CallbackManager
from llama_index.llms.base import (
    LLM,
    ChatMessage,
    ChatResponse,
    ChatResponseAsyncGen,
    ChatResponseGen,
    CompletionResponse,
    CompletionResponseAsyncGen,
    CompletionResponseGen,
    LLMMetadata,
    llm_completion_callback,
    llm_chat_callback,
)
from llama_index.llms.generic_utils import (
    achat_to_completion_decorator,
    acompletion_to_chat_decorator,
    astream_chat_to_completion_decorator,
    astream_completion_to_chat_decorator,
    chat_to_completion_decorator,
    completion_to_chat_decorator,
    stream_chat_to_completion_decorator,
    stream_completion_to_chat_decorator,
)
from llama_index.llms.openai_utils import (
    acompletion_with_retry,
    completion_with_retry,
    from_openai_message_dict,
    is_chat_model,
    is_function_calling_model,
    openai_modelname_to_contextsize,
    to_openai_message_dicts,
    validate_openai_api_key,
)


<<<<<<< HEAD
class OpenAI(LLM, BaseModel):
    model: str = Field("gpt-3.5-turbo")
    temperature: float = 0.0
    max_tokens: Optional[int] = None
    additional_kwargs: Dict[str, Any] = Field(default_factory=dict)
    max_retries: int = 10

    def __init__(self, *args: Any, **kwargs: Any) -> None:
=======
class OpenAI(LLM):
    def __init__(
        self,
        model: str = "text-davinci-003",
        temperature: float = 0.0,
        max_tokens: Optional[int] = None,
        additional_kwargs: Optional[Dict[str, Any]] = None,
        max_retries: int = 10,
        callback_manager: Optional[CallbackManager] = None,
        **kwargs: Any,
    ) -> None:
>>>>>>> d6cf8185
        validate_openai_api_key(
            kwargs.get("api_key", None), kwargs.get("api_type", None)
        )

        self.model = model
        self.temperature = temperature
        self.max_tokens = max_tokens
        self.additional_kwargs = additional_kwargs or {}
        self.max_retries = max_retries
        self.callback_manager = callback_manager or CallbackManager([])

    @property
    def metadata(self) -> LLMMetadata:
        return LLMMetadata(
            context_window=openai_modelname_to_contextsize(self.model),
            num_output=self.max_tokens or -1,
            is_chat_model=self._is_chat_model,
            is_function_calling_model=is_function_calling_model(self.model),
            model_name=self.model,
        )

    @llm_chat_callback()
    def chat(self, messages: Sequence[ChatMessage], **kwargs: Any) -> ChatResponse:
        if self._is_chat_model:
            chat_fn = self._chat
        else:
            chat_fn = completion_to_chat_decorator(self._complete)
        return chat_fn(messages, **kwargs)

    @llm_chat_callback()
    def stream_chat(
        self, messages: Sequence[ChatMessage], **kwargs: Any
    ) -> ChatResponseGen:
        if self._is_chat_model:
            stream_chat_fn = self._stream_chat
        else:
            stream_chat_fn = stream_completion_to_chat_decorator(self._stream_complete)
        return stream_chat_fn(messages, **kwargs)

    @llm_completion_callback()
    def complete(self, prompt: str, **kwargs: Any) -> CompletionResponse:
        if self._is_chat_model:
            complete_fn = chat_to_completion_decorator(self._chat)
        else:
            complete_fn = self._complete
        return complete_fn(prompt, **kwargs)

    @llm_completion_callback()
    def stream_complete(self, prompt: str, **kwargs: Any) -> CompletionResponseGen:
        if self._is_chat_model:
            stream_complete_fn = stream_chat_to_completion_decorator(self._stream_chat)
        else:
            stream_complete_fn = self._stream_complete
        return stream_complete_fn(prompt, **kwargs)

    @property
    def _is_chat_model(self) -> bool:
        return is_chat_model(self.model)

    @property
    def _model_kwargs(self) -> Dict[str, Any]:
        base_kwargs = {
            "model": self.model,
            "temperature": self.temperature,
            "max_tokens": self.max_tokens,
        }
        model_kwargs = {
            **base_kwargs,
            **self.additional_kwargs,
        }
        return model_kwargs

    def _get_all_kwargs(self, **kwargs: Any) -> Dict[str, Any]:
        return {
            **self._model_kwargs,
            **kwargs,
        }

    def _chat(self, messages: Sequence[ChatMessage], **kwargs: Any) -> ChatResponse:
        if not self._is_chat_model:
            raise ValueError("This model is not a chat model.")

        message_dicts = to_openai_message_dicts(messages)
        all_kwargs = self._get_all_kwargs(**kwargs)
        response = completion_with_retry(
            is_chat_model=self._is_chat_model,
            max_retries=self.max_retries,
            messages=message_dicts,
            stream=False,
            **all_kwargs,
        )
        message_dict = response["choices"][0]["message"]
        message = from_openai_message_dict(message_dict)

        return ChatResponse(message=message, raw=response)

    def _stream_chat(
        self, messages: Sequence[ChatMessage], **kwargs: Any
    ) -> ChatResponseGen:
        if not self._is_chat_model:
            raise ValueError("This model is not a chat model.")

        message_dicts = to_openai_message_dicts(messages)
        all_kwargs = self._get_all_kwargs(**kwargs)

        def gen() -> ChatResponseGen:
            content = ""
            function_call: Optional[dict] = None
            for response in completion_with_retry(
                is_chat_model=self._is_chat_model,
                max_retries=self.max_retries,
                messages=message_dicts,
                stream=True,
                **all_kwargs,
            ):
                delta = response["choices"][0]["delta"]
                role = delta.get("role", "assistant")
                content_delta = delta.get("content", "") or ""
                content += content_delta

                function_call_delta = delta.get("function_call", None)
                if function_call_delta is not None:
                    if function_call is None:
                        function_call = function_call_delta

                        ## ensure we do not add a blank function call
                        if function_call.get("function_name", "") is None:
                            del function_call["function_name"]
                    else:
                        function_call["arguments"] += function_call_delta["arguments"]

                additional_kwargs = {}
                if function_call is not None:
                    additional_kwargs["function_call"] = function_call

                yield ChatResponse(
                    message=ChatMessage(
                        role=role,
                        content=content,
                        additional_kwargs=additional_kwargs,
                    ),
                    delta=content_delta,
                    raw=response,
                )

        return gen()

    def _complete(self, prompt: str, **kwargs: Any) -> CompletionResponse:
        if self._is_chat_model:
            raise ValueError("This model is a chat model.")

        all_kwargs = self._get_all_kwargs(**kwargs)
        if self.max_tokens is None:
            # NOTE: non-chat completion endpoint requires max_tokens to be set
            max_tokens = self._get_max_token_for_prompt(prompt)
            all_kwargs["max_tokens"] = max_tokens

        response = completion_with_retry(
            is_chat_model=self._is_chat_model,
            max_retries=self.max_retries,
            prompt=prompt,
            stream=False,
            **all_kwargs,
        )
        text = response["choices"][0]["text"]
        return CompletionResponse(
            text=text,
            raw=response,
        )

    def _stream_complete(self, prompt: str, **kwargs: Any) -> CompletionResponseGen:
        if self._is_chat_model:
            raise ValueError("This model is a chat model.")

        all_kwargs = self._get_all_kwargs(**kwargs)
        if self.max_tokens is None:
            # NOTE: non-chat completion endpoint requires max_tokens to be set
            max_tokens = self._get_max_token_for_prompt(prompt)
            all_kwargs["max_tokens"] = max_tokens

        def gen() -> CompletionResponseGen:
            text = ""
            for response in completion_with_retry(
                is_chat_model=self._is_chat_model,
                max_retries=self.max_retries,
                prompt=prompt,
                stream=True,
                **all_kwargs,
            ):
                delta = response["choices"][0]["text"]
                text += delta
                yield CompletionResponse(
                    delta=delta,
                    text=text,
                    raw=response,
                )

        return gen()

    def _get_max_token_for_prompt(self, prompt: str) -> int:
        try:
            import tiktoken
        except ImportError:
            raise ImportError(
                "Please install tiktoken to use the max_tokens=None feature."
            )
        context_window = self.metadata.context_window
        encoding = tiktoken.encoding_for_model(self.model)
        tokens = encoding.encode(prompt)
        max_token = context_window - len(tokens)
        if max_token <= 0:
            raise ValueError(
                f"The prompt is too long for the model. "
                f"Please use a prompt that is less than {context_window} tokens."
            )
        return max_token

    # ===== Async Endpoints =====
    @llm_chat_callback()
    async def achat(
        self,
        messages: Sequence[ChatMessage],
        **kwargs: Any,
    ) -> ChatResponse:
        achat_fn: Callable[..., Awaitable[ChatResponse]]
        if self._is_chat_model:
            achat_fn = self._achat
        else:
            achat_fn = acompletion_to_chat_decorator(self._acomplete)
        return await achat_fn(messages, **kwargs)

    @llm_chat_callback()
    async def astream_chat(
        self,
        messages: Sequence[ChatMessage],
        **kwargs: Any,
    ) -> ChatResponseAsyncGen:
        astream_chat_fn: Callable[..., Awaitable[ChatResponseAsyncGen]]
        if self._is_chat_model:
            astream_chat_fn = self._astream_chat
        else:
            astream_chat_fn = astream_completion_to_chat_decorator(
                self._astream_complete
            )
        return await astream_chat_fn(messages, **kwargs)

    @llm_completion_callback()
    async def acomplete(self, prompt: str, **kwargs: Any) -> CompletionResponse:
        if self._is_chat_model:
            acomplete_fn = achat_to_completion_decorator(self._achat)
        else:
            acomplete_fn = self._acomplete
        return await acomplete_fn(prompt, **kwargs)

    @llm_completion_callback()
    async def astream_complete(
        self, prompt: str, **kwargs: Any
    ) -> CompletionResponseAsyncGen:
        if self._is_chat_model:
            astream_complete_fn = astream_chat_to_completion_decorator(
                self._astream_chat
            )
        else:
            astream_complete_fn = self._astream_complete
        return await astream_complete_fn(prompt, **kwargs)

    async def _achat(
        self, messages: Sequence[ChatMessage], **kwargs: Any
    ) -> ChatResponse:
        if not self._is_chat_model:
            raise ValueError("This model is not a chat model.")

        message_dicts = to_openai_message_dicts(messages)
        all_kwargs = self._get_all_kwargs(**kwargs)
        response = await acompletion_with_retry(
            is_chat_model=self._is_chat_model,
            max_retries=self.max_retries,
            messages=message_dicts,
            stream=False,
            **all_kwargs,
        )
        message_dict = response["choices"][0]["message"]
        message = from_openai_message_dict(message_dict)

        return ChatResponse(message=message, raw=response)

    async def _astream_chat(
        self, messages: Sequence[ChatMessage], **kwargs: Any
    ) -> ChatResponseAsyncGen:
        if not self._is_chat_model:
            raise ValueError("This model is not a chat model.")

        message_dicts = to_openai_message_dicts(messages)
        all_kwargs = self._get_all_kwargs(**kwargs)

        async def gen() -> ChatResponseAsyncGen:
            content = ""
            function_call: Optional[dict] = None
            async for response in await acompletion_with_retry(
                is_chat_model=self._is_chat_model,
                max_retries=self.max_retries,
                messages=message_dicts,
                stream=True,
                **all_kwargs,
            ):
                delta = response["choices"][0]["delta"]
                role = delta.get("role", "assistant")
                content_delta = delta.get("content", "") or ""
                content += content_delta

                function_call_delta = delta.get("function_call", None)
                if function_call_delta is not None:
                    if function_call is None:
                        function_call = function_call_delta

                        ## ensure we do not add a blank function call
                        if function_call.get("function_name", "") is None:
                            del function_call["function_name"]
                    else:
                        function_call["arguments"] += function_call_delta["arguments"]

                additional_kwargs = {}
                if function_call is not None:
                    additional_kwargs["function_call"] = function_call

                yield ChatResponse(
                    message=ChatMessage(
                        role=role,
                        content=content,
                        additional_kwargs=additional_kwargs,
                    ),
                    delta=content_delta,
                    raw=response,
                )

        return gen()

    async def _acomplete(self, prompt: str, **kwargs: Any) -> CompletionResponse:
        if self._is_chat_model:
            raise ValueError("This model is a chat model.")

        all_kwargs = self._get_all_kwargs(**kwargs)
        if self.max_tokens is None:
            # NOTE: non-chat completion endpoint requires max_tokens to be set
            max_tokens = self._get_max_token_for_prompt(prompt)
            all_kwargs["max_tokens"] = max_tokens

        response = await acompletion_with_retry(
            is_chat_model=self._is_chat_model,
            max_retries=self.max_retries,
            prompt=prompt,
            stream=False,
            **all_kwargs,
        )
        text = response["choices"][0]["text"]
        return CompletionResponse(
            text=text,
            raw=response,
        )

    async def _astream_complete(
        self, prompt: str, **kwargs: Any
    ) -> CompletionResponseAsyncGen:
        if self._is_chat_model:
            raise ValueError("This model is a chat model.")

        all_kwargs = self._get_all_kwargs(**kwargs)
        if self.max_tokens is None:
            # NOTE: non-chat completion endpoint requires max_tokens to be set
            max_tokens = self._get_max_token_for_prompt(prompt)
            all_kwargs["max_tokens"] = max_tokens

        async def gen() -> CompletionResponseAsyncGen:
            text = ""
            async for response in await acompletion_with_retry(
                is_chat_model=self._is_chat_model,
                max_retries=self.max_retries,
                prompt=prompt,
                stream=True,
                **all_kwargs,
            ):
                delta = response["choices"][0]["text"]
                text += delta
                yield CompletionResponse(
                    delta=delta,
                    text=text,
                    raw=response,
                )

        return gen()<|MERGE_RESOLUTION|>--- conflicted
+++ resolved
@@ -36,16 +36,6 @@
 )
 
 
-<<<<<<< HEAD
-class OpenAI(LLM, BaseModel):
-    model: str = Field("gpt-3.5-turbo")
-    temperature: float = 0.0
-    max_tokens: Optional[int] = None
-    additional_kwargs: Dict[str, Any] = Field(default_factory=dict)
-    max_retries: int = 10
-
-    def __init__(self, *args: Any, **kwargs: Any) -> None:
-=======
 class OpenAI(LLM):
     def __init__(
         self,
@@ -57,7 +47,6 @@
         callback_manager: Optional[CallbackManager] = None,
         **kwargs: Any,
     ) -> None:
->>>>>>> d6cf8185
         validate_openai_api_key(
             kwargs.get("api_key", None), kwargs.get("api_type", None)
         )
