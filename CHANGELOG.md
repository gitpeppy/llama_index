# ChangeLog

## [v0.6.38] - 2023-07-01

### New Features
- Added async support for "compact" and "refine" response modes (#6590)
<<<<<<< HEAD
- [feature]add transformer tokenize functionalities for optimizer (chinese) (#6659)
- Add simple benchmark for vector store (#6670)
=======
- Introduce `llama_index.llms` module, with new `LLM` interface, and `OpenAI`, `HuggingFaceLLM`, `LangChainLLM` implementations. 
>>>>>>> 644a8cfd

### Bug Fixes / Nits
- Improve metadata/node storage and retrieval for RedisVectorStore (#6678)
- Fixed node vs. document filtering in vector stores (#6677)
- add context retrieval agent notebook link to docs (#6660)
- Allow null values for the 'image' property in the ImageNode class and se… (#6661)
- Fix broken links in docs (#6669)
- update milvus to store node content (#6667)

## [v0.6.37] - 2023-06-30

### New Features
- add context augmented openai agent (#6655)

## [v0.6.36] - 2023-06-29

### New Features
- Redis support for index stores and docstores (#6575)
- DuckDB + SQL query engine notebook (#6628)
- add notebook showcasing deplot data loader (#6638)

### Bug Fixes / Nits
- More robust JSON parsing from LLM for `SelectionOutputParser` (#6610)
- bring our loaders back in line with llama-hub (#6630)
- Remove usage of SQLStructStoreIndex in notebooks (#6585)
- MD reader: remove html tags and leave linebreaks alone (#6618)
- bump min langchain version to latest version (#6632)
- Fix metadata column name in postgres vector store (#6622)
- Postgres metadata fixes (#6626, #6634)
- fixed links to dataloaders in contribution.md (#6636)
- fix: typo in docs in creating custom_llm huggingface example (#6639)
- Updated SelectionOutputParser to handle JSON objects and arrays (#6610)
- Fixed docstring argument typo (#6652)

## [v0.6.35] - 2023-06-28
- refactor structured output + pydantic programs (#6604)

### Bug Fixes / Nits
- Fix serialization for OpenSearch vector stores (#6612)
- patch docs relationships (#6606)
- Bug fix for ignoring directories while parsing git repo (#4196)
- updated Chroma notebook (#6572)
- Backport old node name (#6614)
- Add the ability to change chroma implementation (#6601)

## [v0.6.34] - 2023-06-26

### Patch Update (v0.6.34.post1)
- Patch imports for Document obj for backwards compatibility (#6597)

### New Features
- New `TextNode`/`Document` object classes based on pydantic (#6586)
- `TextNode`/`Document` objects support metadata customization (metadata templates, exclude metadata from LLM or embeddings) (#6586)
- Nodes no longer require flat metadata dictionaries, unless the vector store you use requires it (#6586)

### Bug Fixes / Nits
- use `NLTK_DATA` env var to control NLTK download location (#6579)
- [discord] save author as metadata in group_conversations.py (#6592)
- bs4 -> beautifulsoup4 in requirements (#6582)
- negate euclidean distance (#6564)
- add df output parser notebook link to docs (#6581)

### Breaking/Deprecated API Changes
- `Node` has been renamed to `TextNode` and is imported from `llama_index.schema` (#6586)
- `TextNode` and `Document` must be instansiated with kwargs: `Document(text=text)` (#6586)
- `TextNode` (fka `Node`) has a `id_` or `node_id` property, rather than `doc_id` (#6586)
- `TextNode` and `Document` have a metadata property, which replaces the extra_info property (#6586)
- `TextNode` no longer has a `node_info` property (start/end indexes are accessed directly with `start/end_char_idx` attributes) (#6586)

## [v0.6.33] - 2023-06-25

### New Features
- Add typesense vector store (#6561)
- add df output parser (#6576)

### Bug Fixes / Nits
- Track langchain dependency via bridge module. (#6573)

## [v0.6.32] - 2023-06-23

### New Features
- add object index  (#6548)
- add SQL Schema Node Mapping + SQLTableRetrieverQueryEngine + obj index fixes (#6569)
- sql refactor (NLSQLTableQueryEngine) (#6529)

### Bug Fixes / Nits
- Update vector_stores.md (#6562)
- Minor `BaseResponseBuilder` interface cleanup (#6557)
- Refactor TreeSummarize (#6550)


## [v0.6.31] - 2023-06-22

### Bug Fixes / Nits
- properly convert weaviate distance to score (#6545)
- refactor tree summarize and fix bug to not truncate context (#6550)
- fix custom KG retrieval notebook nits (#6551)

## [v0.6.30] - 2023-06-21

### New Features
- multi-selector support in router query engine (#6518)
- pydantic selector support in router query engine using OpenAI function calling API (#6518)
- streaming response support in `CondenseQuestionChatEngine` and `SimpleChatEngine` (#6524) 
- metadata filtering support in `QdrantVectorStore` (#6476)
- add `PGVectorStore` to support postgres with pgvector (#6190)

### Bug Fixes / Nits
- better error handling in the mbox reader (#6248)
- Fix blank similarity score when using weaviate (#6512)
- fix for sorted nodes in `PrevNextNodePostprocessor` (#6048)

### Breaking/Deprecated API Changes
- Refactor PandasQueryEngine to take in df directly, deprecate PandasIndex (#6527)

## [v0.6.29] - 2023-06-20

### New Features

- query planning tool with OpenAI Function API (#6520)
- docs: example of kg+vector index (#6497)
- Set context window sizes for Cohere and AI21(J2 model) (#6485)

### Bug Fixes / Nits
- add default input size for Cohere and AI21 (#6485)
- docs: replace comma with colon in dict object (#6439)
- extra space in prompt and error message update (#6443)
- [Issue 6417] Fix prompt_templates docs page (#6499)
- Rip out monkey patch and update model to context window mapping (#6490)

## [v0.6.28] - 2023-06-19

### New Features
- New OpenAI Agent + Query Engine Cookbook (#6496)
- allow recursive data extraction (pydantic program)  (#6503)

### Bug Fixes / Nits
- update mongo interface (#6501)
- fixes that we forgot to include for openai pydantic program (#6503) (#6504)
- Fix github pics in Airbyte notebook (#6493)

## [v0.6.27] - 2023-06-16

### New Features
- Add node doc_id filtering to weaviate (#6467)
- New `TokenCountingCallback` to customize and track embedding, prompt, and completion token usage (#6440)
- OpenAI Retrieval Function Agent (#6491)

### Breaking/Deprecated API Changes
- Deprecated current token tracking (llm predictor and embed model will no longer track tokens in the future, please use the `TokenCountingCallback` (#6440)
- Add maximal marginal relevance to the Simple Vector Store, which can be enabled as a query mode (#6446)

### Bug Fixes / Nits
- `as_chat_engine` properly inherits the current service context (#6470)
- Use namespace when deleting from pinecone (#6475)
- Fix paths when using fsspec on windows (#3778)
- Fix for using custom file readers in `SimpleDirectoryReader` (#6477)
- Edit MMR Notebook (#6486)
- FLARE fixes (#6484)

## [v0.6.26] - 2023-06-14

### New Features
- Add OpenAIAgent and tutorial notebook for "build your own agent" (#6461)
- Add OpenAIPydanticProgram (#6462)

### Bug Fixes / Nits
- Fix citation engine import (#6456)

## [v0.6.25] - 2023-06-13

### New Features
- Added FLARE query engine (#6419).

## [v0.6.24] - 2023-06-12

### New Features
- Added better support for vector store with existing data (e.g. allow configurable text key) for Pinecone and Weaviate. (#6393)
- Support batched upsert for Pineone (#6393)
- Added initial [guidance](https://github.com/microsoft/guidance/) integration. Added `GuidancePydanticProgram` for generic structured output generation and `GuidanceQuestionGenerator` for generating sub-questions in `SubQuestionQueryEngine` (#6246).

## [v0.6.23] - 2023-06-11

### Bug Fixes / Nits
- Remove hardcoded chunk size for citation query engine (#6408)
- Mongo demo improvements (#6406)
- Fix notebook (#6418)
- Cleanup RetryQuery notebook (#6381)

## [v0.6.22] - 2023-06-10

### New Features
- Added `SQLJoinQueryEngine` (generalization of `SQLAutoVectorQueryEngine`) (#6265)
- Added support for graph stores under the hood, and initial support for Nebula KG. More docs coming soon! (#2581)
- Added guideline evaluator to allow llm to provide feedback based on user guidelines (#4664)
- Added support for MongoDB Vector stores to enable Atlas knnbeta search (#6379)
- Added new CitationQueryEngine for inline citations of sources in response text (#6239)

### Bug Fixes
- Fixed bug with `delete_ref_doc` not removing all metadata from the docstore (#6192)
- FIxed bug with loading existing QDrantVectorStore (#6230)

### Miscellaneous 
- Added changelog officially to github repo (#6191)

## [v0.6.21] - 2023-06-06

### New Features
- SimpleDirectoryReader has new `filename_as_id` flag to automatically set the doc_id (useful for `refresh_ref_docs()`)
- DocArray vector store integration
- Tair vector store integration
- Weights and Biases callback handler for tracing and versioning indexes
- Can initialize indexes directly from a vector store: `index = VectorStoreIndex.from_vector_store(vector_store=vector_store)`

### Bug Fixes
- Fixed multimodal notebook
- Updated/fixed the SQL tutorial in the docs
 
### Miscellaneous 
- Minor docs updates
- Added github pull-requset templates
- Added github issue-forms

## [v0.6.20] - 2023-06-04

### New Features
- Added new JSONQueryEngine that uses JSON schema to deliver more accurate JSON query answers
- Metadata support for redis vector-store
- Added Supabase vector store integration

### Bug Fixes
- Fixed typo in text-to-sql prompt

### Breaking/Deprecated API Changes
- Removed GPT prefix from indexes (old imports/names are still supported though)
 
### Miscellaneous 
- Major docs updates, brought important modules to the top level

## [v0.6.19] - 2023-06-02

### New Features
- Added agent tool abstraction for llama-hub data loaders
 
### Miscellaneous 
- Minor doc updates

## [v0.6.18] - 2023-06-02

### Miscellaneous 
- Added `Discover LlamaIndex` video series to the tutorials docs section
- Minor docs updates<|MERGE_RESOLUTION|>--- conflicted
+++ resolved
@@ -4,12 +4,9 @@
 
 ### New Features
 - Added async support for "compact" and "refine" response modes (#6590)
-<<<<<<< HEAD
 - [feature]add transformer tokenize functionalities for optimizer (chinese) (#6659)
 - Add simple benchmark for vector store (#6670)
-=======
 - Introduce `llama_index.llms` module, with new `LLM` interface, and `OpenAI`, `HuggingFaceLLM`, `LangChainLLM` implementations. 
->>>>>>> 644a8cfd
 
 ### Bug Fixes / Nits
 - Improve metadata/node storage and retrieval for RedisVectorStore (#6678)
